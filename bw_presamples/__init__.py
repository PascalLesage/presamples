--- conflicted
+++ resolved
@@ -1,7 +1,5 @@
 __all__ = [
     'create_presamples_package',
-<<<<<<< HEAD
-    'Presamples',
     'get_exchange',
     'convert_exchange_to_param',
 	'get_technosphere_input_params_with_shared_unit',
@@ -13,23 +11,19 @@
 	'list_campaigns',
 	'create_set_of_presamples_packages_for_agg_data',
 	'list_agg_presamples_in_lca'
-=======
     'FORMATTERS',
     'IrregularPresamplesArray',
     'MatrixPresamples',
 	'Campaign'
->>>>>>> 88aa76c4
 ]
 
 
 __version__ = (0, 0, 'dev')
 
-<<<<<<< HEAD
 from .create_presamples_package import (
 	create_presamples_package, 
 	convert_parameter_set_dict_to_presample_package
 	)
-from .presamples_loading import Presamples
 from .utils import (
 	get_exchange,
 	convert_exchange_to_param,
@@ -41,15 +35,11 @@
 	Campaign, 
 	load_campaign_from_registry,
 	list_campaigns
-	)
-	
+	)	
 from .presamples_for_single_indicator_agg_acts import(
 	create_set_of_presamples_packages_for_agg_data,
 	list_agg_presamples_in_lca,
 	)
-=======
 from .array import IrregularPresamplesArray
 from .packaging import create_presamples_package, FORMATTERS
-from .matrix_presamples import MatrixPresamples
-from .campaigns import Campaign
->>>>>>> 88aa76c4
+from .matrix_presamples import MatrixPresamples