from bw2calc.utils import md5
import json
import numpy as np
import os


def convert_parameter_dict_to_presamples(parameters):
    """Convert a dictionary of named parameters to the form needed for ``parameter_presamples``.

    ``parameters`` should be a dictionary with names (as strings) as keys and Numpy arrays as values. All Numpy arrays should have the same shape.

    Returns (numpy samples array, list of names).

<<<<<<< HEAD
    if hold_certain_values_constant == True:
        # Create collector for exchanges with no uncertainty:
        fixed_indices = []
        for param, exc in zip(params, exc_list):
            if not hasattr(exc, 'uncertainty') or exc.uncertainty['uncertainty type'] in [0, 1]:
                fixed_indices.append(params.index(param))
        if fixed_indices:
            non_fixed_indices = list(set([*range(len(params))]) - set(fixed_indices))        
            for i in range(iterations):
                scaling = (expected_sum-samples_arr[fixed_indices, i].sum())/samples_arr[non_fixed_indices, i].sum()
                samples_arr[non_fixed_indices, i] = scaling * samples_arr[non_fixed_indices, i]
        else:
            hold_certain_values_constant = False # Distinction no longer relevant
    if hold_certain_values_constant == False:
        for i in range(iterations):
            scaling = expected_sum/samples_arr[:, i].sum()
            samples_arr[:, i] = scaling * samples_arr[:, i]
    return samples_arr
		
	
def kronecker_delta_selector(params, negative=False, use_amounts=True, iterations=1000, also_return_random_var=False):
    """Return a sample array where only one exchange amount is not 0, based on the relative probability of occurence of exchanges
    
    Input arguments:
    * ``params``: The parameters representing the exchanges that will be set to 0 or another value for each iteration
    * ``Negative``: If True, the non-zero amounts are negative
    * ``Use amounts``: If True, the non-zero amounts are set to the initial exchange amount. If False, the amounts are 1 or -1
    * ``Iterations``: Number of iterations
    * ``also_return_random_var``: The criteria used to determine whether an exchange amount is 0 or not uses a random sampling between 0 and 1. 
        If this value is True, the sampled values for this variable are also returned. This can be useful for
        sensitivity or contribution to variance analyses
    Note: there is no way for now to unambiguously identify an exchange from params. If there is ambiguity, the 
    function will not return anything.
    Note: The function only makes sense if functionaly equivalent exchanges are randomly selected. This entails that 
    they should all be of the same type (e.g. all technosphere inputs, all emissions, etc.) If they are not,
    the function will not return anything.
=======
>>>>>>> 92370c52
    """
    names = sorted(parameters.keys())
    shapes = {obj.shape for obj in parameters.values()}
    if len(shapes) != 1:
        raise ValueError(
            "Hetergeneous array shapes ({}) not allowed".format(shapes)
        )
    return names, np.vstack([parameters[key].reshape((1, -1)) for key in names])


def validate_presamples_dirpath(path):
    """Check that a ``dirpath`` has a valid `datapackage.json` file and data files with matching hashes."""
    assert os.path.isdir(path)
    files = list(os.listdir(path))
    assert "datapackage.json" in files, "{} missing a datapackage file".format(path)
    metadata = json.load(
        open(path / "datapackage.json"),
        encoding="utf-8"
    )
    for resource in metadata['resources']:
        assert os.path.isfile(path / resource['samples']['filepath'])
        assert md5(path / resource['samples']['filepath']) == \
            resource['samples']['md5']
        if 'indices' in resource:
            assert os.path.isfile(path / resource['indices']['filepath'])
            assert md5(path / resource['indices']['filepath']) == \
                resource['indices']['md5']
        if 'names' in resource:
            assert os.path.isfile(path / resource['names']['filepath'])
            assert md5(path / resource['names']['filepath']) == \
                resource['names']['md5']<|MERGE_RESOLUTION|>--- conflicted
+++ resolved
@@ -11,45 +11,6 @@
 
     Returns (numpy samples array, list of names).
 
-<<<<<<< HEAD
-    if hold_certain_values_constant == True:
-        # Create collector for exchanges with no uncertainty:
-        fixed_indices = []
-        for param, exc in zip(params, exc_list):
-            if not hasattr(exc, 'uncertainty') or exc.uncertainty['uncertainty type'] in [0, 1]:
-                fixed_indices.append(params.index(param))
-        if fixed_indices:
-            non_fixed_indices = list(set([*range(len(params))]) - set(fixed_indices))        
-            for i in range(iterations):
-                scaling = (expected_sum-samples_arr[fixed_indices, i].sum())/samples_arr[non_fixed_indices, i].sum()
-                samples_arr[non_fixed_indices, i] = scaling * samples_arr[non_fixed_indices, i]
-        else:
-            hold_certain_values_constant = False # Distinction no longer relevant
-    if hold_certain_values_constant == False:
-        for i in range(iterations):
-            scaling = expected_sum/samples_arr[:, i].sum()
-            samples_arr[:, i] = scaling * samples_arr[:, i]
-    return samples_arr
-		
-	
-def kronecker_delta_selector(params, negative=False, use_amounts=True, iterations=1000, also_return_random_var=False):
-    """Return a sample array where only one exchange amount is not 0, based on the relative probability of occurence of exchanges
-    
-    Input arguments:
-    * ``params``: The parameters representing the exchanges that will be set to 0 or another value for each iteration
-    * ``Negative``: If True, the non-zero amounts are negative
-    * ``Use amounts``: If True, the non-zero amounts are set to the initial exchange amount. If False, the amounts are 1 or -1
-    * ``Iterations``: Number of iterations
-    * ``also_return_random_var``: The criteria used to determine whether an exchange amount is 0 or not uses a random sampling between 0 and 1. 
-        If this value is True, the sampled values for this variable are also returned. This can be useful for
-        sensitivity or contribution to variance analyses
-    Note: there is no way for now to unambiguously identify an exchange from params. If there is ambiguity, the 
-    function will not return anything.
-    Note: The function only makes sense if functionaly equivalent exchanges are randomly selected. This entails that 
-    they should all be of the same type (e.g. all technosphere inputs, all emissions, etc.) If they are not,
-    the function will not return anything.
-=======
->>>>>>> 92370c52
     """
     names = sorted(parameters.keys())
     shapes = {obj.shape for obj in parameters.values()}
