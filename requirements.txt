--- conflicted
+++ resolved
@@ -1,9 +1,7 @@
 bw2calc
 bw2data
 numpy
-<<<<<<< HEAD
-wrapt
-=======
+peewee
 scipy
 stats_arrays
->>>>>>> 979c9521
+wrapt