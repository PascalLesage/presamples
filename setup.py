from setuptools import setup
import os

packages = []
root_dir = os.path.dirname(__file__)
if root_dir:
    os.chdir(root_dir)

for dirpath, dirnames, filenames in os.walk('bw_presamples'):
    # Ignore dirnames that start with '.'
    if '__init__.py' in filenames:
        pkg = dirpath.replace(os.path.sep, '.')
        if os.path.altsep:
            pkg = pkg.replace(os.path.altsep, '.')
        packages.append(pkg)


def package_files(directory):
    paths = []
    for (path, directories, filenames) in os.walk(directory):
        for filename in filenames:
            paths.append(os.path.join('..', path, filename))
    return paths


setup(
    name='bw-presamples',
    version="0.0.dev",
    packages=packages,
    author="Pascal Lesage",
    author_email="pascal.lesage@polymtl.ca",
    license=open('LICENSE').read(),
    install_requires=[
        'bw2calc',
        'bw2data',
        'numpy',
<<<<<<< HEAD
        'bw2data',
        'bw2calc',
        'wrapt',
=======
        'scipy',
        'stats_arrays',
>>>>>>> 979c9521
    ],
    url="https://brightwaylca.org/",
    long_description=open('README.md').read(),
    description='Creation and use of presampled values in Monte Carlo for Brightway LCA framework',
    classifiers=[
        'Intended Audience :: End Users/Desktop',
        'Intended Audience :: Developers',
        'Intended Audience :: Science/Research',
        'License :: OSI Approved :: BSD License',
        'Operating System :: MacOS :: MacOS X',
        'Operating System :: Microsoft :: Windows',
        'Operating System :: POSIX',
        'Programming Language :: Python',
        'Programming Language :: Python :: 3',
        'Programming Language :: Python :: 3.4',
        'Programming Language :: Python :: 3.5',
        'Topic :: Scientific/Engineering :: Information Analysis',
        'Topic :: Scientific/Engineering :: Mathematics',
        'Topic :: Scientific/Engineering :: Visualization',
    ],
)<|MERGE_RESOLUTION|>--- conflicted
+++ resolved
@@ -34,14 +34,10 @@
         'bw2calc',
         'bw2data',
         'numpy',
-<<<<<<< HEAD
-        'bw2data',
-        'bw2calc',
-        'wrapt',
-=======
+        'peewee',
         'scipy',
         'stats_arrays',
->>>>>>> 979c9521
+        'wrapt',
     ],
     url="https://brightwaylca.org/",
     long_description=open('README.md').read(),
